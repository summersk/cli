'use strict'

const { resolve } = require('path')
const { EOL } = require('os')

const archy = require('archy')
const chalk = require('chalk')
const Arborist = require('@npmcli/arborist')
const { breadth } = require('treeverse')
const npa = require('npm-package-arg')

const npm = require('./npm.js')
const usageUtil = require('./utils/usage.js')
const completion = require('./utils/completion/installed-deep.js')
const output = require('./utils/output.js')

const _depth = Symbol('depth')
const _dedupe = Symbol('dedupe')
const _filteredBy = Symbol('filteredBy')
const _include = Symbol('include')
const _invalid = Symbol('invalid')
const _name = Symbol('name')
const _missing = Symbol('missing')
const _parent = Symbol('parent')
const _problems = Symbol('problems')
const _required = Symbol('required')
const _type = Symbol('type')

const usage = usageUtil(
  'ls',
  'npm ls [[<@scope>/]<pkg> ...]'
)

const cmd = (args, cb) => ls(args).then(() => cb()).catch(cb)

const initTree = async ({ arb, args, json }) => {
  const tree = await arb.loadActual()
  tree[_include] = args.length === 0
  tree[_depth] = 0

  return tree
}

const isGitNode = (node) => {
  if (!node.resolved) return

  try {
    const { type } = npa(node.resolved)
    return type === 'git' || type === 'hosted'
  } catch (err) {
    return false
  }
}

const isOptional = (node) =>
  node[_type] === 'optional' || node[_type] === 'peerOptional'

const isExtraneous = (node, { global }) =>
  node.extraneous && !global

const getProblems = (node, { global }) => {
  const problems = new Set()

  if (node[_missing] && !isOptional(node)) {
    problems.add(`missing: ${node.pkgid}, required by ${node[_missing]}`)
  }

  if (node[_invalid]) {
    problems.add(`invalid: ${node.pkgid} ${node.path}`)
  }

  if (isExtraneous(node, { global })) {
    problems.add(`extraneous: ${node.pkgid} ${node.path}`)
  }

  return problems
}

// annotates _parent and _include metadata into the resulting
// item obj allowing for filtering out results during output
const augmentItemWithIncludeMetadata = (node, item) => {
  item[_parent] = node[_parent]
  item[_include] = node[_include]

  // append current item to its parent.nodes which is the
  // structure expected by archy in order to print tree
  if (node[_include]) {
    // includes all ancestors of included node
    let p = node[_parent]
    while (p) {
      p[_include] = true
      p = p[_parent]
    }
  }

  return item
}

const getHumanOutputItem = (node, { args, color, global, long }) => {
  const { pkgid, path } = node
  let printable = pkgid

  // special formatting for top-level package name
  if (node.isRoot) {
    const hasNoPackageJson = !Object.keys(node.package).length
    if (hasNoPackageJson) {
      printable = path
    } else {
      printable += `${long ? EOL : ' '}${path}`
    }
  }

  const highlightDepName =
    color && args.length && node[_filteredBy]
  const missingColor = isOptional(node)
    ? chalk.yellow.bgBlack
    : chalk.red.bgBlack
  const missingMsg = `UNMET ${isOptional(node) ? 'OPTIONAL ' : ''}DEPENDENCY`
  const label =
    (
      node[_missing]
        ? (color ? missingColor(missingMsg) : missingMsg) + ' '
        : ''
    ) +
    `${highlightDepName ? chalk.yellow.bgBlack(printable) : printable}` +
    (
      node[_dedupe]
        ? ' ' + (color ? chalk.gray('deduped') : 'deduped')
        : ''
    ) +
    (
      node[_invalid]
        ? ' ' + (color ? chalk.red.bgBlack('invalid') : 'invalid')
        : ''
    ) +
    (
      isExtraneous(node, { global })
        ? ' ' + (color ? chalk.green.bgBlack('extraneous') : 'extraneous')
        : ''
    ) +
    (isGitNode(node) ? ` (${node.resolved})` : '') +
    (node.isLink ? ` -> ${node.realpath}` : '') +
    (long ? `${EOL}${node.package.description || ''}` : '')

  return augmentItemWithIncludeMetadata(node, { label, nodes: [] })
}

const getJsonOutputItem = (node, { global, long }) => {
  const item = {}

  if (node.version) {
    item.version = node.version
  }
  if (node.resolved) {
    item.resolved = node.resolved
  }

  item[_name] = node.name

  // special formatting for top-level package name
  const hasPackageJson =
    node && node.package && Object.keys(node.package).length
  if (node.isRoot && hasPackageJson) {
    item.name = node.package.name || node.name
  }

  if (long) {
    item.name = item[_name]
    const { dependencies, ...packageInfo } = node.package
    Object.assign(item, packageInfo)
    item.extraneous = false
    item.path = node.path
    item._dependencies = node.package.dependencies || {}
    item.devDependencies = node.package.devDependencies || {}
    item.peerDependencies = node.package.peerDependencies || {}
  }

  // augment json output items with extra metadata
  if (isExtraneous(node, { global })) {
    item.extraneous = true
  }
  if (node[_invalid]) {
    item.invalid = true
  }
  if (node[_missing] && !isOptional(node)) {
    item.required = node[_required]
    item.missing = true
  }
  if (node[_include] && node[_problems] && node[_problems].size) {
    item.problems = [...node[_problems]]
  }

  return augmentItemWithIncludeMetadata(node, item)
}

const filterByEdgesTypes = ({
  dev,
  development,
  link,
  node,
  prod,
  production,
  only,
  tree
}) => {
  // filter deps by type, allows for: `npm ls --dev`, `npm ls --prod`,
  // `npm ls --link`, `npm ls --only=dev`, etc
  const filterDev = node === tree &&
    (dev || development || /^dev(elopment)?$/.test(only))
  const filterProd = node === tree &&
    (prod || production || /^prod(uction)?$/.test(only))
  const filterLink = node === tree && link

  return (edge) =>
    (filterDev ? edge.dev : true) &&
    (filterProd ? (!edge.dev && !edge.peer && !edge.peerOptional) : true) &&
    (filterLink ? (edge.to && edge.to.isLink) : true)
}

const appendExtraneousChildren = ({ node, seenPaths }) =>
  // extraneous children are not represented
  // in edges out, so here we add them to the list:
  [...node.children.values()]
    .filter(i => !seenPaths.has(i.path) && i.extraneous)

const mapEdgesToNodes = ({ seenPaths }) => (edge) => {
  let node = edge.to

  // if the edge is linking to a missing node, we go ahead
  // and create a new obj that will represent the missing node
  if (edge.missing || (edge.optional && !node)) {
    const { name, spec } = edge
    const pkgid = `${name}@${spec}`
    node = { name, pkgid, [_missing]: edge.from.pkgid }
  }

  // keeps track of a set of seen paths to avoid the edge case in which a tree
  // item would appear twice given that it's a children of an extraneous item,
  // so it's marked extraneous but it will ALSO show up in edgesOuts of
  // its parent so it ends up as two diff nodes if we don't track it
  if (node.path) {
    seenPaths.add(node.path)
  }

  node[_required] = edge.spec
  node[_type] = edge.type
  node[_invalid] = edge.invalid

  return node
}

const filterByPositionalArgs = (args, { node }) =>
  args.length > 0 ? args.some(
    (spec) => (node.satisfies && node.satisfies(spec))
  ) : true

const augmentNodesWithMetadata = ({
  args,
  currentDepth,
  nodeResult,
  parseable,
  seenNodes
}) => (node) => {
  // if the original edge was a deduped dep, treeverse will fail to
  // revisit that node in tree traversal logic, so we make it so that
  // we have a diff obj for deduped nodes:
  if (seenNodes.has(node.path)) {
    node = {
      name: node.name,
      version: node.version,
      pkgid: node.pkgid,
      package: node.package,
      path: node.path,
      isLink: node.isLink,
      realpath: node.realpath,
      [_invalid]: node[_invalid],
      [_missing]: node[_missing],
      [_dedupe]: true
    }
  } else {
    // keeps track of already seen nodes in order to check for dedupes
    seenNodes.set(node.path, node)
  }

  // _parent is going to be a ref to a treeverse-visited node (returned from
  // getHumanOutputItem, getJsonOutputItem, etc) so that we have an easy
  // shortcut to place new nodes in their right place during tree traversal
  node[_parent] = nodeResult
  // _include is the property that allow us to filter based on position args
  // e.g: `npm ls foo`, `npm ls simple-output@2`
  // _filteredBy is used to apply extra color info to the item that
  // was used in args in order to filter
  node[_filteredBy] = node[_include] =
    filterByPositionalArgs(args, { node: seenNodes.get(node.path), seenNodes })
  // _depth keeps track of how many levels deep tree traversal currently is
  // so that we can `npm ls --depth=1`
  node[_depth] = currentDepth + 1

  return node
}

const sortAlphabetically = (a, b) =>
  a.pkgid.localeCompare(b.pkgid)

const humanOutput = ({ color, result, seenItems, unicode }) => {
  // we need to traverse the entire tree in order to determine which items
  // should be included (since a nested transitive included dep will make it
  // so that all its ancestors should be displayed)
  // here is where we put items in their expected place for archy output
  for (const item of seenItems) {
    if (item[_include] && item[_parent]) {
      item[_parent].nodes.push(item)
    }
  }

  if (!result.nodes.length) {
    result.nodes = ['(empty)']
  }

  const archyOutput = archy(result, '', { unicode })
  return color ? chalk.reset(archyOutput) : archyOutput
}

const jsonOutput = ({ path, problems, result, rootError, seenItems }) => {
  if (problems.size) {
    result.problems = [...problems]
  }

  if (rootError) {
    result.problems = [
      ...(result.problems || []),
      ...[`error in ${path}: Failed to parse root package.json`]
    ]
    result.invalid = true
  }

  // we need to traverse the entire tree in order to determine which items
  // should be included (since a nested transitive included dep will make it
  // so that all its ancestors should be displayed)
  // here is where we put items in their expected place for json output
  for (const item of seenItems) {
    // append current item to its parent item.dependencies obj in order
    // to provide a json object structure that represents the installed tree
    if (item[_include] && item[_parent]) {
      if (!item[_parent].dependencies) {
        item[_parent].dependencies = {}
      }

      item[_parent].dependencies[item[_name]] = item
    }
  }

  return JSON.stringify(result, null, 2)
}

const parseableOutput = ({ global, long, seenNodes }) => {
  let out = ''
  for (const node of seenNodes.values()) {
    if (node.path && node[_include]) {
      out += node.path
      if (long) {
        out += `:${node.pkgid}`
        out += node.path !== node.realpath ? `:${node.realpath}` : ''
        out += isExtraneous(node, { global }) ? ':EXTRANEOUS' : ''
        out += node[_invalid] ? ':INVALID' : ''
      }
      out += EOL
    }
  }
  return out.trim()
}

const ls = async (args) => {
  const {
    all,
    color,
    depth,
    json,
    long,
    global,
    parseable,
    prefix,
    unicode
  } = npm.flatOptions
  const path = global ? resolve(npm.globalDir, '..') : prefix
  const dev = npm.config.get('dev')
  const development = npm.config.get('development')
  const link = npm.config.get('link')
  const only = npm.config.get('only')
  const prod = npm.config.get('prod')
  const production = npm.config.get('production')

  const arb = new Arborist({
    global,
    ...npm.flatOptions,
    legacyPeerDeps: false,
    path
  })
  const tree = await initTree({
    arb,
    args,
    global,
    json
  })

  const seenItems = new Set()
  const seenNodes = new Map()
  const problems = new Set()

  // defines special handling of printed depth when filtering with args
  const filterDefaultDepth = depth === null ? Infinity : depth
  const depthToPrint = (all || args.length)
    ? filterDefaultDepth
    : (depth || 0)

  // add root node of tree to list of seenNodes
  seenNodes.set(tree.path, tree)

  // tree traversal happens here, using treeverse.breadth
  const result = await breadth({
    tree,
    // recursive method, `node` is going to be the current elem (starting from
    // the `tree` obj) that was just visited in the `visit` method below
    // `nodeResult` is going to be the returned `item` from `visit`
    getChildren (node, nodeResult) {
      const seenPaths = new Set()
      const shouldSkipChildren =
        !(node instanceof Arborist.Node) || (node[_depth] > depthToPrint)
      return (shouldSkipChildren)
        ? []
        : [...(node.target || node).edgesOut.values()]
          .filter(filterByEdgesTypes({
            dev,
            development,
            link,
            node,
            prod,
            production,
            only,
            tree
          }))
          .map(mapEdgesToNodes({ seenPaths }))
          .concat(appendExtraneousChildren({ node, seenPaths }))
          .sort(sortAlphabetically)
          .map(augmentNodesWithMetadata({
            args,
            currentDepth: node[_depth],
            nodeResult,
            parseable,
            seenNodes
          }))
    },
    // visit each `node` of the `tree`, returning an `item` - these are
    // the elements that will be used to build the final output
    visit (node) {
      node[_problems] = getProblems(node, { global })

      const item = json
        ? getJsonOutputItem(node, { global, long })
        : parseable
          ? null
          : getHumanOutputItem(node, { args, color, global, long })

      // loop through list of node problems to add them to global list
      if (node[_include]) {
        for (const problem of node[_problems]) {
          problems.add(problem)
        }
      }

      seenItems.add(item)

      // return a promise so we don't blow the stack
      return Promise.resolve(item)
    }
  })

  // handle the special case of a broken package.json in the root folder
  const [rootError] = tree.errors.filter(e =>
    e.code === 'EJSONPARSE' && e.path === resolve(path, 'package.json'))

  output(
    json
      ? jsonOutput({ path, problems, result, rootError, seenItems })
      : parseable
        ? parseableOutput({ seenNodes, global, long })
        : humanOutput({ color, result, seenItems, unicode })
  )

  // if filtering items, should exit with error code on no results
  if (!tree[_include] && args.length) {
    process.exitCode = 1
  }

  if (rootError) {
    throw Object.assign(
      new Error('Failed to parse root package.json'),
      { code: 'EJSONPARSE' }
    )
  }

<<<<<<< HEAD
  if (!npm.config.get('long')) return data.path

  return data.path +
         ':' + (data._id || '') +
         (data.link && data.link !== data.path ? ':' + data.link : '') +
         (data.extraneous ? ':EXTRANEOUS' : '') +
         (data.error && data.path !== path.resolve(npm.globalDir, '..') ? ':ERROR' : '') +
         (data.invalid ? ':INVALID' : '') +
         (data.peerInvalid ? ':PEERINVALID' : '') +
         (data.peerMissing ? ':PEERINVALID:MISSING' : '')
}
=======
  if (problems.size) {
    throw Object.assign(
      new Error([...problems].join(EOL)),
      { code: 'ELSPROBLEMS' }
    )
  }
}

module.exports = Object.assign(cmd, { usage, completion })
>>>>>>> 3b4ba65b
<|MERGE_RESOLUTION|>--- conflicted
+++ resolved
@@ -499,19 +499,6 @@
     )
   }
 
-<<<<<<< HEAD
-  if (!npm.config.get('long')) return data.path
-
-  return data.path +
-         ':' + (data._id || '') +
-         (data.link && data.link !== data.path ? ':' + data.link : '') +
-         (data.extraneous ? ':EXTRANEOUS' : '') +
-         (data.error && data.path !== path.resolve(npm.globalDir, '..') ? ':ERROR' : '') +
-         (data.invalid ? ':INVALID' : '') +
-         (data.peerInvalid ? ':PEERINVALID' : '') +
-         (data.peerMissing ? ':PEERINVALID:MISSING' : '')
-}
-=======
   if (problems.size) {
     throw Object.assign(
       new Error([...problems].join(EOL)),
@@ -520,5 +507,4 @@
   }
 }
 
-module.exports = Object.assign(cmd, { usage, completion })
->>>>>>> 3b4ba65b
+module.exports = Object.assign(cmd, { usage, completion })